<<<<<<< HEAD
## 2.2.0

- Added support for flutter wrappers
- Bumped dart-ogurets generator to 4.1 with [breaking changes](https://github.com/dart-ogurets/dart-openapi-maven#changelog)
=======
## 3.0.0-nullsafety.1

- Bumped generator version to 5.0.0. This has some breaking changes. [Click here](https://github.com/OpenAPITools/openapi-generator/releases/tag/v5.0.0) to view changes
- bumped null safety
>>>>>>> 8ac9eecd

## 2.0.0

- Bumped generator version to 5.0.0. This has some breaking changes. [Click here](https://github.com/OpenAPITools/openapi-generator/releases/tag/v5.0.0) to view changes

## 2.0.0-nullsafety.0

- Added null safety

## 1.1.4

- Updated dart_2 api to version 3.10
- Added pubname to DioProperties

## 1.1.3

- Updated dart_2 api to latest
- Added support for reservedWordsMapping

## 1.1.2

- Added support for skipping post build actions

## 1.1.1

- Fixed build issue

## 1.1.0

- Added support for **_dart2-api_** from [dart-ogurets](https://github.com/dart-ogurets/dart-openapi-maven) 
thanks to [Robert Csakany](https://github.com/robertcsakany)
- [Breaking change] - Changed generator name to enum

## 1.0.8

- fixed typo

## 1.0.7

- Added support for specifying template directory using -t

## 1.0.5

- Improved support for dart-jaguar

## 1.0.2

- Updated documentation

## 0.0.2-dev

- Changed version to dev since this package is still in active development

## 0.0.1

- Initial version<|MERGE_RESOLUTION|>--- conflicted
+++ resolved
@@ -1,14 +1,11 @@
-<<<<<<< HEAD
+## 3.0.0-nullsafety.1
+
+- Bumped generator version to 5.0.0. This has some breaking changes. [Click here](https://github.com/OpenAPITools/openapi-generator/releases/tag/v5.0.0) to view changes
+- bumped null safety
 ## 2.2.0
 
 - Added support for flutter wrappers
 - Bumped dart-ogurets generator to 4.1 with [breaking changes](https://github.com/dart-ogurets/dart-openapi-maven#changelog)
-=======
-## 3.0.0-nullsafety.1
-
-- Bumped generator version to 5.0.0. This has some breaking changes. [Click here](https://github.com/OpenAPITools/openapi-generator/releases/tag/v5.0.0) to view changes
-- bumped null safety
->>>>>>> 8ac9eecd
 
 ## 2.0.0
 
