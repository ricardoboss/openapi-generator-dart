import 'dart:convert';
import 'dart:io';

import 'package:crypto/crypto.dart';
import 'package:meta/meta.dart';

class Openapi {
  /// Additional properties to pass to the compiler (CSV)
  ///
  /// --additional-properties
  final AdditionalProperties? additionalProperties;

  // /// Allows you to customize how inline schemas are handled or named
  // ///
  // /// --inline-schema-options
  // final InlineSchemaOptions? inlineSchemaOptions;

  /// The package of the api. defaults to lib.api
  ///
  /// --api-package
  final String? apiPackage;

  /// Provides the access information to the input spec file.
  ///
  /// For use with useNextGen.
  ///
  /// The next generation of the OAS spec file information. Allows for local and
  /// remote spec files.
  ///
  /// This version of the spec file configuration allows for custom authorization
  /// to be applied to the fetch request when the spec file is in a remote
  /// location. There is also special handling for when the spec file lives within
  /// AWS.
  final InputSpec inputSpec;

  /// folder containing the template files
  ///
  /// You can read more about templating here
  /// https://github.com/OpenAPITools/openapi-generator/blob/master/docs/templating.md
  /// -t
  final String? templateDirectory;

  /// Generator to use (dart|dart2-api|dart-jaguar|dart-dio)
  ///
  /// -g, --generator-name
  final Generator generatorName;

  ///  Where to write the generated files (current dir by default)
  ///
  ///  -o, --output
  final String? outputDirectory;

  /// Skips the default behavior of validating an input specification.
  ///
  /// --skip-validate-spec
  final bool? skipSpecValidation;

  /// Add reserved words mappings as reservedWord=replacement format.
  /// It is supported by the dart2-api and dart-dio generator.
  ///
  /// --reserved-words-mappings
  final Map<String, String>? reservedWordsMappings;

  /// if set to true, flutter pub get will be run on the [outputDirectory] after the code has been generated.
  /// Defaults to true for backwards compatibility
  final bool? fetchDependencies;

  ///if set to true, source gen will be run on the output of openapi-generator
  ///Defaults to true
  final bool? runSourceGenOnOutput;

  ///  sets mappings between OpenAPI spec types and generated code types in
  ///  the format of OpenAPIType=generatedType,OpenAPIType=generatedType.
  ///  For example: array=List,map=Map,string=String. You can also have
  ///  multiple occurrences of this option. To map a specified format, use
  ///  type+format, e.g. string+password=EncryptedString will map `type:
  ///  string, format: password` to `EncryptedString`.
  ///
  ///   --type-mappings
  final Map<String, String>? typeMappings;

  /// specifies mappings between a given class and the import that should
  /// be used for that class in the format of type=import,type=import. You
  /// can also have multiple occurrences of this option.
  ///
  /// --import-mappings
  ///
  /// e.g {'OffsetDate': 'package:time_machine/time_machine.dart'}
  final Map<String, String>? importMappings;

  /// Inline schemas are created as separate schemas automatically and the
  /// auto-generated schema name may not look good to everyone. One can customize
  /// the name using the title field or the inlineSchemaNameMapping option.
  ///
  /// --inline-schema-name-mappings
  ///
  /// e.g {'inline_object_2': 'SomethingMapped'}
  final Map<String, String>? inlineSchemaNameMappings;

  /// The path where to store the cached copy of the specification.
  ///
  /// If you have more than one spec file, you can use this to cache them separately otherwise they will all be cached
  /// in the exact same file which means only the last spec that was processed with end up being cached.
  ///
  /// e.g .dart_tool/spec/specA.json
  final String? cachePath;

  /// Use a custom pubspec when running the generator.
  final String? projectPubspecPath;

  /// Include in depth logging output from run commands.
  final bool debugLogging;

<<<<<<< HEAD
  /// Whether to disable updating the timestamp in the annotated file.
  final bool updateAnnotatedFileTimestamp;
=======
  /// Whether to disable caching the spec file. Defaults to `true` if the
  /// [inputSpec] is not a [RemoteSpec].
  final bool disableCache;
>>>>>>> 4d5daafb

  const Openapi({
    this.additionalProperties,
    this.skipSpecValidation = false,
    required this.inputSpec,
    this.templateDirectory,
    required this.generatorName,
    this.outputDirectory,
    this.typeMappings,
    this.importMappings,
    this.reservedWordsMappings,
    this.inlineSchemaNameMappings,
    // this.inlineSchemaOptions,
    this.apiPackage,
    this.fetchDependencies = true,
    this.runSourceGenOnOutput = true,
    this.cachePath,
    this.projectPubspecPath,
    this.debugLogging = false,
<<<<<<< HEAD
    this.updateAnnotatedFileTimestamp = true,
  });
=======
    bool? disableCache,
  }) : disableCache = disableCache ?? inputSpec is! RemoteSpec;
>>>>>>> 4d5daafb
}

/// Provides the input spec file to be used.
///
/// Provides the location of the input spec file to be used by the generator.
/// Includes the option to use the default json or yaml paths.
class InputSpec {
  final String path;

  const InputSpec({required this.path});

  const InputSpec.json() : this(path: 'openapi.json');

  const InputSpec.yaml({bool shortExtension = false})
      : this(path: 'openapi.y${shortExtension ? '' : 'a'}ml');

  Map<String, dynamic> toJsonMap() => {'path': path};

  InputSpec.fromMap(Map<String, dynamic> map) : this(path: map['path']);
}

/// Provides the location for the remote specification.
///
/// Provides basic support for fetching remote specification files hidden behind
/// an authenticated endpoint.
///
/// By default when no [url] is provided a default [Uri.http] to
/// localhost:8080/ is used.
///
/// This contains authentication information for fetching the OAS spec ONLY. This
/// does not apply security to the entry points defined in the OAS spec.
class RemoteSpec extends InputSpec {
  final RemoteSpecHeaderDelegate headerDelegate;

  const RemoteSpec({
    required String path,
    this.headerDelegate = const RemoteSpecHeaderDelegate(),
  }) : super(path: path);

  const RemoteSpec.empty() : this(path: 'http://localhost:8080/');

  Uri get url => Uri.parse(path);

  RemoteSpec.fromMap(Map<String, dynamic> map)
      : headerDelegate =
            map['headerDelegate'] ?? const RemoteSpecHeaderDelegate(),
        super.fromMap(map);
}

/// Default [RemoteSpecHeaderDelegate] used when retrieving a remote OAS spec.
class RemoteSpecHeaderDelegate {
  const RemoteSpecHeaderDelegate();

  Map<String, String>? header() => null;

  RemoteSpecHeaderDelegate.fromMap(Map<String, dynamic> map) : this();
}

/// Indicates whether or not the spec file live within AWS.
///
/// Since AWS handles the authentication header differently, we need to inform
/// the builder to include the alternate auth header.
///
/// This currently only supports AWS Object GET.
///
/// This contains authentication information for fetching the OAS spec ONLY. This
/// does not apply security to the entry points defined in the OAS spec.
///
/// This delegate makes the assumption that the AWS credentials to be used are
/// provided by the environment and are not empty.
class AWSRemoteSpecHeaderDelegate extends RemoteSpecHeaderDelegate {
  /// The [bucket] where the OAS spec is stored within AWS.
  final String bucket;
  final String? accessKeyId;
  final String? secretAccessKey;

  const AWSRemoteSpecHeaderDelegate({
    required this.bucket,
    this.secretAccessKey = null,
    this.accessKeyId = null,
  }) : super();

  AWSRemoteSpecHeaderDelegate.fromMap(Map<String, dynamic> map)
      : bucket = map['bucket'],
        accessKeyId = map['accessKeyId'],
        secretAccessKey = map['secretAccessKey'],
        super.fromMap(map);

  /// Generates the [header] map used within the GET request.
  ///
  /// Assumes that the user's auth AWS credentials
  @override
  Map<String, String>? header({
    String? path,
  }) {
    if (!(path != null && path.isNotEmpty)) {
      throw new AssertionError('The path to the OAS spec should be provided');
    }

    // Use the provided credentials to the constructor, if any, otherwise
    // fallback to the environment values or throw.
    final accessKey = accessKeyId ?? Platform.environment['AWS_ACCESS_KEY_ID'];
    final secretKey =
        secretAccessKey ?? Platform.environment['AWS_SECRET_ACCESS_KEY'];
    if ((accessKey == null || accessKey.isEmpty) ||
        (secretKey == null || secretKey.isEmpty)) {
      throw new AssertionError(
          'AWS_SECRET_KEY_ID & AWS_SECRET_ACCESS_KEY should be defined and not empty or they should be provided in the delegate constructor.');
    }

    final now = DateTime.now();

    return {
      'Authorization': authHeaderContent(
        now: now,
        bucket: bucket,
        path: path,
        accessKeyId: accessKey,
        secretAccessKey: secretKey,
      ),
      'x-amz-date': now.toIso8601String(),
    };
  }

  /// The [Authentication] header content.
  ///
  /// This builds the Authorization header content format used by AWS.
  @visibleForTesting
  String authHeaderContent({
    required DateTime now,
    required String bucket,
    required String path,
    required String accessKeyId,
    required String secretAccessKey,
  }) {
    // https://docs.aws.amazon.com/AmazonS3/latest/userguide/RESTAuthentication.html#RESTAuthenticationExamples
    String toSign = [
      'GET',
      '',
      '',
      now.toIso8601String(),
      '/$bucket/$path',
    ].join('\n');

    final utf8AKey = utf8.encode(secretAccessKey);
    final utf8ToSign = utf8.encode(toSign);

    final signature =
        base64Encode(Hmac(sha1, utf8AKey).convert(utf8ToSign).bytes);
    return 'AWS $accessKeyId:$signature';
  }
}

class AdditionalProperties {
  ///  toggles whether unicode identifiers are allowed in names or not, default is false
  final bool? allowUnicodeIdentifiers;

  /// Whether to ensure parameter names are unique in an operation (rename parameters that are not).
  final bool? ensureUniqueParams;

  /// Add form or body parameters to the beginning of the parameter list.
  final bool? prependFormOrBodyParameters;

  ///	Author name in generated pubspec
  final String? pubAuthor;

  /// 	Email address of the author in generated pubspec
  final String? pubAuthorEmail;

  ///	Description in generated pubspec
  final String? pubDescription;

  ///	Homepage in generated pubspec
  final String? pubHomepage;

  ///	Name in generated pubspec
  final String? pubName;

  /// Version in generated pubspec
  final String? pubVersion;

  /// Sort model properties to place required parameters before optional parameters.
  final bool? sortModelPropertiesByRequiredFlag;

  /// Sort method arguments to place required parameters before optional parameters.
  final bool? sortParamsByRequiredFlag;

  /// Source folder for generated code
  final String? sourceFolder;

  /// Allow the 'x-enum-values' extension for enums
  final bool? useEnumExtension;

  /// If the server adds new enum cases, that are unknown by an old spec/client,
  /// the client will fail to parse the network response.With this option enabled, each enum will have a new case, 'unknown_default_open_api',
  /// so that when the server sends an enum case that is not known by the client/spec,
  /// they can safely fallback to this case.
  ///
  /// Default: false
  final bool enumUnknownDefaultCase;

  /// Flutter wrapper to use (none|flutterw|fvm)
  final Wrapper wrapper;

  /// Set to true for generators with better support for discriminators.
  /// (Python, Java, Go, PowerShell, C#have this enabled by default).
  ///
  /// true
  /// The mapping in the discriminator includes descendent schemas that allOf
  /// inherit from self and the discriminator mapping schemas in the OAS document.
  ///
  /// false
  /// The mapping in the discriminator includes any descendent schemas that allOf
  /// inherit from self, any oneOf schemas, any anyOf schemas, any x-discriminator-values,
  /// and the discriminator mapping schemas in the OAS document AND Codegen validates
  /// that oneOf and anyOf schemas contain the required discriminator and throws
  /// an error if the discriminator is missing.
  final bool legacyDiscriminatorBehavior;

  const AdditionalProperties({
    this.allowUnicodeIdentifiers = false,
    this.ensureUniqueParams = true,
    this.useEnumExtension = false,
    this.enumUnknownDefaultCase = false,
    this.prependFormOrBodyParameters = false,
    this.pubAuthor,
    this.pubAuthorEmail,
    this.pubDescription,
    this.pubHomepage,
    this.legacyDiscriminatorBehavior = true,
    this.pubName,
    this.pubVersion,
    this.sortModelPropertiesByRequiredFlag = true,
    this.sortParamsByRequiredFlag = true,
    this.sourceFolder,
    this.wrapper = Wrapper.none,
  });

  /// Produces an [AdditionalProperties] object from the [ConstantReader] [map].
  AdditionalProperties.fromMap(Map<String, dynamic> map)
      : this(
          allowUnicodeIdentifiers: map['allowUnicodeIdentifiers'] ?? false,
          ensureUniqueParams: map['ensureUniqueParams'] ?? true,
          useEnumExtension: map['useEnumExtension'] ?? true,
          enumUnknownDefaultCase: map['enumUnknownDefaultCase'] ?? false,
          prependFormOrBodyParameters:
              map['prependFormOrBodyParameters'] ?? false,
          pubAuthor: map['pubAuthor'],
          pubAuthorEmail: map['pubAuthorEmail'],
          pubDescription: map['pubDescription'],
          pubHomepage: map['pubHomepage'],
          pubName: map['pubName'],
          pubVersion: map['pubVersion'],
          legacyDiscriminatorBehavior:
              map['legacyDiscriminatorBehavior'] ?? true,
          sortModelPropertiesByRequiredFlag:
              map['sortModelPropertiesByRequiredFlag'] ?? true,
          sortParamsByRequiredFlag: map['sortParamsByRequiredFlag'] ?? true,
          sourceFolder: map['sourceFolder'],
          wrapper: EnumTransformer.wrapper(map['wrapper']),
        );

  Map<String, dynamic> toMap() => {
        'allowUnicodeIdentifiers': allowUnicodeIdentifiers,
        'ensureUniqueParams': ensureUniqueParams,
        'useEnumExtension': useEnumExtension,
        'enumUnknownDefaultCase': enumUnknownDefaultCase,
        'prependFormOrBodyParameters': prependFormOrBodyParameters,
        if (pubAuthor != null) 'pubAuthor': pubAuthor,
        if (pubAuthorEmail != null) 'pubAuthorEmail': pubAuthorEmail,
        if (pubDescription != null) 'pubDescription': pubDescription,
        if (pubHomepage != null) 'pubHomepage': pubHomepage,
        if (pubName != null) 'pubName': pubName,
        if (pubVersion != null) 'pubVersion': pubVersion,
        'legacyDiscriminatorBehavior': legacyDiscriminatorBehavior,
        'sortModelPropertiesByRequiredFlag': sortModelPropertiesByRequiredFlag,
        'sortParamsByRequiredFlag': sortParamsByRequiredFlag,
        if (sourceFolder != null) 'sourceFolder': sourceFolder,
        'wrapper': EnumTransformer.wrapperName(wrapper)
      };
}

/// Allows you to customize how inline schemas are handled or named
class InlineSchemaOptions {
  ///  sets the array item suffix
  final String? arrayItemSuffix;

  /// set the map item suffix
  final String? mapItemSuffix;

  /// special value to skip reusing inline schemas during refactoring
  final bool skipSchemaReuse;

  ///	will restore the 6.x (or below) behaviour to refactor allOf inline schemas
  ///into $ref. (v7.0.0 will skip the refactoring of these allOf inline schemas by default)
  final bool refactorAllofInlineSchemas;

  /// Email address of the author in generated pubspec
  final bool resolveInlineEnums;

  const InlineSchemaOptions(
      {this.arrayItemSuffix,
      this.mapItemSuffix,
      this.skipSchemaReuse = true,
      this.refactorAllofInlineSchemas = true,
      this.resolveInlineEnums = true});

  /// Produces an [InlineSchemaOptions] that is easily consumable from the [ConstantReader].
  InlineSchemaOptions.fromMap(Map<String, dynamic> map)
      : this(
          arrayItemSuffix: map['arrayItemSuffix'],
          mapItemSuffix: map['mapItemSuffix'],
          skipSchemaReuse: map['skipSchemaReuse'] ?? true,
          refactorAllofInlineSchemas: map['refactorAllofInlineSchemas'] ?? true,
          resolveInlineEnums: map['resolveInlineEnums'] ?? true,
        );

  /// A convenience function that simplifies the output to the compiler.
  Map<String, dynamic> toMap() => {
        if (arrayItemSuffix != null) 'arrayItemSuffix': arrayItemSuffix!,
        if (mapItemSuffix != null) 'mapItemSuffix': mapItemSuffix!,
        'skipSchemaReuse': skipSchemaReuse,
        'refactorAllofInlineSchemas': refactorAllofInlineSchemas,
        'resolveInlineEnums': resolveInlineEnums,
      };
}

class DioProperties extends AdditionalProperties {
  /// Choose serialization format JSON or PROTO is supported
  final DioDateLibrary? dateLibrary;
  final DioSerializationLibrary? serializationLibrary;

  /// Is the null fields should be in the JSON payload
  final bool? nullableFields;

  const DioProperties(
      {this.dateLibrary,
      this.nullableFields,
      this.serializationLibrary,
      bool allowUnicodeIdentifiers = false,
      bool ensureUniqueParams = true,
      bool prependFormOrBodyParameters = false,
      String? pubAuthor,
      String? pubAuthorEmail,
      String? pubDescription,
      String? pubHomepage,
      String? pubName,
      String? pubVersion,
      bool sortModelPropertiesByRequiredFlag = true,
      bool sortParamsByRequiredFlag = true,
      bool useEnumExtension = true,
      bool enumUnknownDefaultCase = false,
      String? sourceFolder,
      Wrapper wrapper = Wrapper.none})
      : super(
            allowUnicodeIdentifiers: allowUnicodeIdentifiers,
            ensureUniqueParams: ensureUniqueParams,
            prependFormOrBodyParameters: prependFormOrBodyParameters,
            pubAuthor: pubAuthor,
            pubAuthorEmail: pubAuthorEmail,
            pubDescription: pubDescription,
            pubHomepage: pubHomepage,
            pubName: pubName,
            pubVersion: pubVersion,
            sortModelPropertiesByRequiredFlag:
                sortModelPropertiesByRequiredFlag,
            sortParamsByRequiredFlag: sortParamsByRequiredFlag,
            sourceFolder: sourceFolder,
            useEnumExtension: useEnumExtension,
            enumUnknownDefaultCase: enumUnknownDefaultCase,
            wrapper: wrapper);

  DioProperties.fromMap(Map<String, dynamic> map)
      : dateLibrary = EnumTransformer.dioDateLibrary(map['dateLibrary']),
        nullableFields = map['nullableFields'],
        serializationLibrary = EnumTransformer.dioSerializationLibrary(
            map['serializationLibrary']),
        super.fromMap(map);

  Map<String, dynamic> toMap() => Map.from(super.toMap())
    ..addAll({
      if (dateLibrary != null)
        'dateLibrary': EnumTransformer.dioDateLibraryName(dateLibrary!),
      if (nullableFields != null) 'nullableFields': nullableFields,
      if (serializationLibrary != null)
        'serializationLibrary':
            EnumTransformer.dioSerializationLibraryName(serializationLibrary!),
    });
}

class DioAltProperties extends AdditionalProperties {
  /// Changes the minimum version of Dart to 2.12 and generate null safe code
  final bool? nullSafe;

  /// nullSafe-array-default
  /// Makes even arrays that are not listed as being required in your OpenAPI "required"
  /// but making them always generate a default value of []
  final bool? nullSafeArrayDefault;

  /// This will turn off AnyOf support. This would be a bit weird, but you can do it if you want.
  final bool? listAnyOf;

  /// Anything in this will be split on a command added to the dependencies section of your generated code.
  /// pubspec-dependencies
  final String? pubspecDependencies;

  /// pubspec-dev-dependencies
  /// Anything here will be added to the dev dependencies of your generated code.
  final String? pubspecDevDependencies;

  const DioAltProperties(
      {this.nullSafe,
      this.nullSafeArrayDefault,
      this.pubspecDependencies,
      this.pubspecDevDependencies,
      this.listAnyOf,
      bool allowUnicodeIdentifiers = false,
      bool ensureUniqueParams = true,
      bool prependFormOrBodyParameters = false,
      String? pubAuthor,
      String? pubAuthorEmail,
      String? pubDescription,
      String? pubHomepage,
      String? pubName,
      String? pubVersion,
      bool sortModelPropertiesByRequiredFlag = true,
      bool sortParamsByRequiredFlag = true,
      bool useEnumExtension = true,
      bool enumUnknownDefaultCase = false,
      String? sourceFolder,
      Wrapper wrapper = Wrapper.none})
      : super(
            allowUnicodeIdentifiers: allowUnicodeIdentifiers,
            ensureUniqueParams: ensureUniqueParams,
            prependFormOrBodyParameters: prependFormOrBodyParameters,
            pubAuthor: pubAuthor,
            pubAuthorEmail: pubAuthorEmail,
            pubDescription: pubDescription,
            pubHomepage: pubHomepage,
            pubName: pubName,
            pubVersion: pubVersion,
            sortModelPropertiesByRequiredFlag:
                sortModelPropertiesByRequiredFlag,
            sortParamsByRequiredFlag: sortParamsByRequiredFlag,
            sourceFolder: sourceFolder,
            useEnumExtension: useEnumExtension,
            enumUnknownDefaultCase: enumUnknownDefaultCase,
            wrapper: wrapper);

  DioAltProperties.fromMap(Map<String, dynamic> map)
      : nullSafe = map['nullSafe'],
        nullSafeArrayDefault = map['nullSafeArrayDefault'],
        listAnyOf = map['listAnyOf'],
        pubspecDependencies = map['pubspecDependencies'],
        pubspecDevDependencies = map['pubspecDevDependencies'],
        super.fromMap(map);

  Map<String, dynamic> toMap() => Map.from(super.toMap())
    ..addAll({
      if (nullSafe != null) 'nullSafe': nullSafe,
      if (nullSafeArrayDefault != null)
        'nullSafeArrayDefault': nullSafeArrayDefault,
      if (listAnyOf != null) 'listAnyOf': listAnyOf,
      if (pubspecDependencies != null)
        'pubspecDependencies': pubspecDependencies,
      if (pubspecDevDependencies != null)
        'pubspecDevDependencies': pubspecDevDependencies,
    });
}

enum DioDateLibrary {
  /// Dart core library (DateTime)
  core,

  /// Time Machine is date and time library for Flutter, Web, and Server with
  /// support for timezones, calendars, cultures, formatting and parsing.
  timemachine
}

enum DioSerializationLibrary {
  @Deprecated('Use [builtValue] instead.')
  built_value,
  builtValue,
  jsonSerializable
}

enum SerializationFormat { JSON, PROTO }

/// The name of the generator to use
enum Generator {
  /// This generator uses the default http package that comes with dart
  /// corresponds to dart
  dart,

  /// This generator uses the dio package. Source gen is required after generating code with this generator
  /// corresponds to dart-dio
  ///
  /// A powerful Http client for Dart, which supports Interceptors, Global configuration,
  /// FormData, Request Cancellation, File downloading, Timeout etc
  /// https://pub.flutter-io.cn/packages/dio
  dio,

  /// This uses the generator provided by bluetrainsoftware which internally uses the dio package
  ///
  /// You can read more about it here https://github.com/dart-ogurets/dart-openapi-maven
  dioAlt,
}

// TODO: Upon release of NextGen as default migrate to sdk 2.17 for enhanced enums
//  remove this work around.
/// Transforms the enums used with the [Openapi] annotation.
class EnumTransformer {
  static DioDateLibrary? dioDateLibrary(String? name) {
    switch (name) {
      case 'timemachine':
        return DioDateLibrary.timemachine;
      case 'core':
        return DioDateLibrary.core;
    }
    return null;
  }

  static String dioDateLibraryName(DioDateLibrary lib) {
    switch (lib) {
      case DioDateLibrary.timemachine:
        return 'timemachine';
      default:
        return 'core';
    }
  }

  static DioSerializationLibrary? dioSerializationLibrary(String? name) {
    switch (name) {
      case 'json_serializable':
        return DioSerializationLibrary.jsonSerializable;
      case 'built_value':
        return DioSerializationLibrary.builtValue;
    }
    return null;
  }

  static String dioSerializationLibraryName(DioSerializationLibrary lib) {
    switch (lib) {
      case DioSerializationLibrary.jsonSerializable:
        return 'json_serializable';
      default:
        return 'built_value';
    }
  }

  /// Converts the given [name] to the matching [Generator] name.
  ///
  /// Defaults to [Generator.dart];
  static Generator generator(String? name) {
    switch (name) {
      case 'dio':
        return Generator.dio;
      case 'dioAlt':
        return Generator.dioAlt;
      default:
        return Generator.dart;
    }
  }

  static String generatorName(Generator generator) {
    switch (generator) {
      case Generator.dio:
        return 'dart-dio';
      case Generator.dioAlt:
        return 'dart2-api';
      default:
        return 'dart';
    }
  }

  /// Converts the given [name] to the matching [Wrapper] name.
  ///
  /// Defaults to [Wrapper.none];
  static Wrapper wrapper(String? name) {
    switch (name) {
      case 'fvm':
        return Wrapper.fvm;
      case 'flutterw':
        return Wrapper.flutterw;
      default:
        return Wrapper.none;
    }
  }

  static String wrapperName(Wrapper wrapper) {
    switch (wrapper) {
      case Wrapper.flutterw:
        return 'flutterw';
      case Wrapper.fvm:
        return 'fvm';
      default:
        return 'none';
    }
  }
}

enum Wrapper { fvm, flutterw, none }<|MERGE_RESOLUTION|>--- conflicted
+++ resolved
@@ -111,14 +111,12 @@
   /// Include in depth logging output from run commands.
   final bool debugLogging;
 
-<<<<<<< HEAD
   /// Whether to disable updating the timestamp in the annotated file.
   final bool updateAnnotatedFileTimestamp;
-=======
+
   /// Whether to disable caching the spec file. Defaults to `true` if the
   /// [inputSpec] is not a [RemoteSpec].
   final bool disableCache;
->>>>>>> 4d5daafb
 
   const Openapi({
     this.additionalProperties,
@@ -138,13 +136,9 @@
     this.cachePath,
     this.projectPubspecPath,
     this.debugLogging = false,
-<<<<<<< HEAD
     this.updateAnnotatedFileTimestamp = true,
-  });
-=======
     bool? disableCache,
   }) : disableCache = disableCache ?? inputSpec is! RemoteSpec;
->>>>>>> 4d5daafb
 }
 
 /// Provides the input spec file to be used.
