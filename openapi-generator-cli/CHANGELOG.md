--- conflicted
+++ resolved
@@ -1,12 +1,9 @@
-<<<<<<< HEAD
 ## 2.2.0
 
 - Bumped dart-ogurets generator to 4.1 with [breaking changes](https://github.com/dart-ogurets/dart-openapi-maven#changelog)
-=======
 ## 3.0.0-nullsafety.1
 
 - Bumped null safety version
->>>>>>> 8ac9eecd
 
 ## 2.0.0
 
