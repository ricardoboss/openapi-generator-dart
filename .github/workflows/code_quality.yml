--- conflicted
+++ resolved
@@ -38,12 +38,6 @@
       - name: Run analyzer
         run: dart analyze --fatal-warnings
       - name: Run tests
-<<<<<<< HEAD
-        run: dart test
-      - name: Stop Docker Container
-        if: ${{ matrix.work_dir }} == 'openapi-generator' && always()
-        run: docker-compose -f "docker-compose.yaml" down
-=======
         run: dart run test --coverage="coverage"
       - name: Install coverage tools
         run: dart pub global activate coverage
@@ -56,7 +50,9 @@
           verbose: true
           flags: ${{ matrix.work_dir }}
           CODECOV_TOKEN: ${{ secrets.CODECOV_TOKEN }}
->>>>>>> 50d22100
+      - name: Stop Docker Container
+        if: ${{ matrix.work_dir }} == 'openapi-generator' && always()
+        run: docker-compose -f "docker-compose.yaml" down
 
   build:
     name: Build example project 🛠️
