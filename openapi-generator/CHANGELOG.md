<<<<<<< HEAD
## 2.0.0-nullsafety.0

- Migrated to null safety
=======
## 2.0.0

- Bumped generator version to 5.0.0. This has some breaking changes. [Click here](https://github.com/OpenAPITools/openapi-generator/releases/tag/v5.0.0) to view changes
>>>>>>> 78df61df

## 1.1.4

- Updated dart_2 api to version 3.10
- Added pubname to DioProperties

## 1.1.3

- Updated dart_2 api to latest
- Added support for reservedWordsMapping

## 1.1.2

- Added support for skipping post run steps
- Fixed failing post build steps in windows

## 1.1.1

- Fixed build issue

## 1.1.0

- Added support for **_dart2-api_** from [dart-ogurets](https://github.com/dart-ogurets/dart-openapi-maven)
  thanks to [Robert Csakany](https://github.com/robertcsakany)

## 1.0.8

- fixed issue with wrong path on windows

## 1.0.7

- added support for -t (templateDirectory)
- minor bug fix

## 1.0.5

- Updated generator version to 4.3.0

## 1.0.0

- Updated analyzer to 0.39.4
- removed validation from input spec

## 0.1.2

- Updated docs

## 0.0.1-beta

- Initial version.<|MERGE_RESOLUTION|>--- conflicted
+++ resolved
@@ -1,12 +1,10 @@
-<<<<<<< HEAD
+## 2.0.0
+
+- Bumped generator version to 5.0.0. This has some breaking changes. [Click here](https://github.com/OpenAPITools/openapi-generator/releases/tag/v5.0.0) to view changes
+
 ## 2.0.0-nullsafety.0
 
 - Migrated to null safety
-=======
-## 2.0.0
-
-- Bumped generator version to 5.0.0. This has some breaking changes. [Click here](https://github.com/OpenAPITools/openapi-generator/releases/tag/v5.0.0) to view changes
->>>>>>> 78df61df
 
 ## 1.1.4
 
