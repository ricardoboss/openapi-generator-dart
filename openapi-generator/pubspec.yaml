name: openapi_generator
<<<<<<< HEAD
description: Generator for openapi client sdk inspired by the npm implementation of openapi-generator-cli.
version: 2.2.0
=======
description: Generator for openapi client sdk inspired by the npm impplementation of openapi-generator-cli.
version: 3.0.0-nullsafety.1
>>>>>>> 8ac9eecd
homepage: https://github.com/gibahjoe/openapi-generator-dart

environment:
  sdk: '>=2.12.0-133.2.beta <3.0.0'

dependencies:
  build: '>=0.12.6 <2.0.0'
  source_gen: ^0.9.10+1
<<<<<<< HEAD
  path: ^1.7.0
  openapi_generator_annotations: ^2.2.0
  analyzer: '>=0.40.0 <=0.41.1'
  openapi_generator_cli: ^2.2.0
=======
  path: ^1.8.0-nullsafety.3
  openapi_generator_annotations: ^3.0.0-nullsafety.1
  analyzer: '>=0.40.6 <0.42.0'
  openapi_generator_cli: ^3.0.0-nullsafety.1
>>>>>>> 8ac9eecd

dev_dependencies:
  pedantic: ^1.10.0-nullsafety.3
#  build_config: ^0.4.5
#  build_runner:
#  test: ^1.15.7<|MERGE_RESOLUTION|>--- conflicted
+++ resolved
@@ -1,11 +1,6 @@
 name: openapi_generator
-<<<<<<< HEAD
 description: Generator for openapi client sdk inspired by the npm implementation of openapi-generator-cli.
 version: 2.2.0
-=======
-description: Generator for openapi client sdk inspired by the npm impplementation of openapi-generator-cli.
-version: 3.0.0-nullsafety.1
->>>>>>> 8ac9eecd
 homepage: https://github.com/gibahjoe/openapi-generator-dart
 
 environment:
@@ -14,17 +9,10 @@
 dependencies:
   build: '>=0.12.6 <2.0.0'
   source_gen: ^0.9.10+1
-<<<<<<< HEAD
   path: ^1.7.0
   openapi_generator_annotations: ^2.2.0
   analyzer: '>=0.40.0 <=0.41.1'
   openapi_generator_cli: ^2.2.0
-=======
-  path: ^1.8.0-nullsafety.3
-  openapi_generator_annotations: ^3.0.0-nullsafety.1
-  analyzer: '>=0.40.6 <0.42.0'
-  openapi_generator_cli: ^3.0.0-nullsafety.1
->>>>>>> 8ac9eecd
 
 dev_dependencies:
   pedantic: ^1.10.0-nullsafety.3
