--- conflicted
+++ resolved
@@ -24,7 +24,6 @@
   source_gen_test:
   pedantic:
   coverage: ^1.6.3
-<<<<<<< HEAD
   mockito: 
 
 dependency_overrides:
@@ -34,10 +33,4 @@
     git:
       ref: reviver
       url: git@github.com:Nexushunter/source_gen.git
-      path: source_gen
-=======
-
-#dependency_overrides:
-#  openapi_generator_annotations:
-#    path: ../openapi-generator-annotations
->>>>>>> 74c79e88
+      path: source_gen