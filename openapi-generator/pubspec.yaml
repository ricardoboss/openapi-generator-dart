--- conflicted
+++ resolved
@@ -25,12 +25,6 @@
   pedantic:
   coverage: ^1.6.3
 
-<<<<<<< HEAD
-dependency_overrides:
-  openapi_generator_annotations:
-    path: ../openapi-generator-annotations
-=======
 #dependency_overrides:
 #  openapi_generator_annotations:
-#    path: ../openapi-generator-annotations
->>>>>>> 74c79e88
+#    path: ../openapi-generator-annotations