import 'dart:async';
import 'dart:io';
import 'dart:isolate';

import 'package:analyzer/dart/element/element.dart';
import 'package:build/build.dart';
import 'package:build/src/builder/build_step.dart';
import 'package:openapi_generator_annotations/openapi_generator_annotations.dart'
    as annots;
import 'package:path/path.dart' as path;
import 'package:source_gen/source_gen.dart';

import 'extensions/type_methods.dart';

class OpenapiGenerator extends GeneratorForAnnotation<annots.Openapi> {
  @override
  FutureOr<String> generateForAnnotatedElement(
      Element element, ConstantReader annotation, BuildStep buildStep) async {
    try {
      if (element is! ClassElement) {
        final friendlyName = element.displayName;
        throw InvalidGenerationSourceError(
          'Generator cannot target `$friendlyName`.',
          todo: 'Remove the [Openapi] annotation from `$friendlyName`.',
        );
      }
      var separator = '?*?';
      var command = 'generate';

      command = appendInputFileCommandArgs(annotation, command, separator);

      command = appendTemplateDirCommandArgs(annotation, command, separator);

      var generatorName =
          annotation.peek('generatorName').enumValue<annots.Generator>();
      var generator = getGeneratorNameFromEnum(generatorName);
      command = '$command$separator-g$separator$generator';

      var outputDirectory =
          _readFieldValueAsString(annotation, 'outputDirectory', '')!;
      if (outputDirectory.isNotEmpty) {
        var alwaysRun = _readFieldValueAsBool(annotation, 'alwaysRun', false)!;
        var filePath = path.join(outputDirectory, 'lib/api.dart');
        if (!alwaysRun && await File(filePath).exists()) {
          print(
              'OpenapiGenerator :: Codegen skipped because alwaysRun is set to [$alwaysRun] and $filePath already exists');
          return '';
        }
        command = '$command$separator-o$separator${outputDirectory}';
      }

      command = appendTypeMappingCommandArgs(annotation, command, separator);

      command =
          appendReservedWordsMappingCommandArgs(annotation, command, separator);

      command =
          appendAdditionalPropertiesCommandArgs(annotation, command, separator);

      command =
          appendSkipValidateSpecCommandArgs(annotation, command, separator);

      print('OpenapiGenerator :: [${command.replaceAll(separator, ' ')}]');

      var binPath = (await Isolate.resolvePackageUri(Uri.parse(
              'package:openapi_generator_cli/openapi-generator.jar')))!
          .toFilePath(windows: Platform.isWindows);

      // Include java environment variables in command
      var JAVA_OPTS = Platform.environment['JAVA_OPTS'] ?? '';

      var arguments = [
        '-jar',
        "${"${binPath}"}",
        ...command.split(separator).toList(),
      ];
      if (JAVA_OPTS.isNotEmpty) {
        arguments.insert(0, JAVA_OPTS);
      }

      var spaced = '|                                                     |';
      var horiborder = '------------------------------------------------------';
      print(
          '$horiborder\n$spaced\n|             Openapi generator for dart              |\n$spaced\n$spaced\n$horiborder');
      print('Executing command [${command.replaceAll(separator, ' ')}]');

      var exitCode = 0;
      var pr = await Process.run('java', arguments);

      print(pr.stderr);
      print(
          'OpenapiGenerator :: Codegen ${pr.exitCode != 0 ? 'Failed' : 'completed successfully'}');
      exitCode = pr.exitCode;

      if (!_readFieldValueAsBool(annotation, 'fetchDependencies')!) {
        print(
            'OpenapiGenerator :: Skipping install step because you said so...');
        return '';
      }

      if (exitCode == 0) {
        final command =
            _getCommandWithWrapper('flutter', ['pub', 'get'], annotation);
        var installOutput = await Process.run(
            command.executable, command.arguments,
            runInShell: Platform.isWindows,
            workingDirectory: '$outputDirectory');

        print(installOutput.stderr);
        print(
            'OpenapiGenerator :: Install exited with code ${installOutput.exitCode}');
        exitCode = installOutput.exitCode;
      }

      if (!_readFieldValueAsBool(annotation, 'runSourceGenOnOutput')!) {
        print(
            'OpenapiGenerator :: Skipping source gen step because you said so...');
        return '';
      }

      if (exitCode == 0) {
        //run buildrunner to generate files
        switch (generatorName) {
          case annots.Generator.DART:
          case annots.Generator.dart:
            print(
                'OpenapiGenerator :: skipping source gen because generator does not need it ::');
            break;
          case annots.Generator.DART_DIO:
          case annots.Generator.dio:
          case annots.Generator.jaguar:
          case annots.Generator.DART2_API:
          case annots.Generator.dioAlt:
          case annots.Generator.DART_JAGUAR:
            try {
              var runnerOutput =
                  await runSourceGen(annotation, outputDirectory);
              print(
                  'OpenapiGenerator :: build runner exited with code ${runnerOutput.exitCode} ::');
            } catch (e) {
              print(e);
              print('OpenapiGenerator :: could not complete source gen ::');
            }
            break;
        }
      }
    } catch (e) {
      print('Error generating spec ${e}');
      rethrow;
    }
    return '';
  }

  Future<ProcessResult> runSourceGen(
      ConstantReader annotation, String outputDirectory) async {
    print('OpenapiGenerator :: running source code generation ::');
    var c = 'pub run build_runner build --delete-conflicting-outputs';
    final command =
        _getCommandWithWrapper('flutter', c.split(' ').toList(), annotation);
    ProcessResult runnerOutput;
    runnerOutput = await Process.run(command.executable, command.arguments,
        runInShell: Platform.isWindows, workingDirectory: '$outputDirectory');
    print(runnerOutput.stderr);
    return runnerOutput;
  }

  String appendAdditionalPropertiesCommandArgs(
      ConstantReader annotation, String command, String separator) {
    var additionalProperties = '';
    annotation
        .read('additionalProperties')
        .revive()
        .namedArguments
        .entries
        .forEach((entry) => {
              additionalProperties =
                  '$additionalProperties${additionalProperties.isEmpty ? '' : ','}${entry.key}=${entry.value.toStringValue()}'
            });

    if (additionalProperties != null && additionalProperties.isNotEmpty) {
      command =
          '$command$separator--additional-properties=${additionalProperties}';
    }
    return command;
  }

  String appendTypeMappingCommandArgs(
      ConstantReader annotation, String command, String separator) {
    var typeMappingsMap = _readFieldValueAsMap(annotation, 'typeMappings', {})!;
    if (typeMappingsMap.isNotEmpty) {
      command =
          '$command$separator--type-mappings=${getMapAsString(typeMappingsMap)}';
    }
    return command;
  }

  String appendReservedWordsMappingCommandArgs(
      ConstantReader annotation, String command, String separator) {
    var reservedWordsMappingsMap =
        _readFieldValueAsMap(annotation, 'reservedWordsMappings', {})!;
    if (reservedWordsMappingsMap.isNotEmpty) {
      command =
          '$command$separator--reserved-words-mappings=${getMapAsString(reservedWordsMappingsMap)}';
    }
    return command;
  }

  String getGeneratorNameFromEnum(annots.Generator? generator) {
    var genName = 'dart';
    switch (generator) {
      case annots.Generator.DART:
      case annots.Generator.dart:
        break;
      case annots.Generator.DART_DIO:
      case annots.Generator.dio:
        genName = 'dart-dio';
        break;
      case annots.Generator.DART2_API:
      case annots.Generator.dioAlt:
        genName = 'dart2-api';
        break;
      case annots.Generator.DART_JAGUAR:
      case annots.Generator.jaguar:
        genName = 'dart-jaguar';
        break;
      default:
        throw InvalidGenerationSourceError(
          'Generator name must be any of ${annots.Generator.values.where((value) => ![
                annots.Generator.DART,
                annots.Generator.DART_DIO,
                annots.Generator.DART2_API,
                annots.Generator.DART_JAGUAR
              ].contains(value)).toList()}.',
        );
    }
    return genName;
  }

  String appendTemplateDirCommandArgs(
      ConstantReader annotation, String command, String separator) {
    var templateDir =
        _readFieldValueAsString(annotation, 'templateDirectory', '')!;
    if (templateDir.isNotEmpty) {
      command = '$command$separator-t$separator${templateDir}';
    }
    return command;
  }

  String appendInputFileCommandArgs(
      ConstantReader annotation, String command, String separator) {
    var inputFile = _readFieldValueAsString(annotation, 'inputSpecFile', '')!;
    if (inputFile.isNotEmpty) {
      command = '$command$separator-i$separator${inputFile}';
    }
    return command;
  }

  String appendSkipValidateSpecCommandArgs(
      ConstantReader annotation, String command, String separator) {
    var skipSpecValidation =
        _readFieldValueAsBool(annotation, 'skipSpecValidation', false)!;
    if (skipSpecValidation) {
      command = '$command$separator--skip-validate-spec';
    }
    return command;
  }

  String getMapAsString(Map<dynamic, dynamic> data) {
    return data.entries
        .map((entry) =>
            '${entry.key.toStringValue()}=${entry.value.toStringValue()}')
        .join(',');
  }

<<<<<<< HEAD
  Command _getCommandWithWrapper(
      String command, List<String> arguments, ConstantReader annotation) {
    final wrapper = annotation
            .read('additionalProperties')
            ?.read('wrapper')
            ?.enumValue<annots.Wrapper>() ??
        annots.Wrapper.none;
    switch (wrapper) {
      case annots.Wrapper.flutterw:
        return Command('./flutterw', arguments);
      case annots.Wrapper.fvm:
        return Command('fvm', [command, ...arguments]);
      case annots.Wrapper.none:
      default:
        return Command(command, arguments);
    }
  }

  String _readFieldValueAsString(ConstantReader annotation, String fieldName,
      [String defaultValue]) {
=======
  String? _readFieldValueAsString(ConstantReader annotation, String fieldName,
      [String? defaultValue]) {
>>>>>>> 8ac9eecd
    var reader = annotation.read(fieldName);

    return reader.isNull ? defaultValue : reader.stringValue ?? defaultValue;
  }

  Map? _readFieldValueAsMap(ConstantReader annotation, String fieldName,
      [Map? defaultValue]) {
    var reader = annotation.read(fieldName);

    return reader.isNull ? defaultValue : reader.mapValue ?? defaultValue;
  }

  bool? _readFieldValueAsBool(ConstantReader annotation, String fieldName,
      [bool? defaultValue]) {
    var reader = annotation.read(fieldName);

    return reader.isNull ? defaultValue : reader.boolValue ?? defaultValue;
  }
}

class Command {
  final String executable;
  final List<String> arguments;

  Command(this.executable, this.arguments);
}<|MERGE_RESOLUTION|>--- conflicted
+++ resolved
@@ -272,7 +272,6 @@
         .join(',');
   }
 
-<<<<<<< HEAD
   Command _getCommandWithWrapper(
       String command, List<String> arguments, ConstantReader annotation) {
     final wrapper = annotation
@@ -293,10 +292,6 @@
 
   String _readFieldValueAsString(ConstantReader annotation, String fieldName,
       [String defaultValue]) {
-=======
-  String? _readFieldValueAsString(ConstantReader annotation, String fieldName,
-      [String? defaultValue]) {
->>>>>>> 8ac9eecd
     var reader = annotation.read(fieldName);
 
     return reader.isNull ? defaultValue : reader.stringValue ?? defaultValue;
