import 'dart:async';
import 'dart:io';
import 'dart:isolate';

import 'package:analyzer/dart/constant/value.dart';
import 'package:analyzer/dart/element/element.dart';
import 'package:build/build.dart';
import 'package:build/src/builder/build_step.dart';
import 'package:generic_reader/generic_reader.dart';
import 'package:openapi_generator_annotations/openapi_generator_annotations.dart'
    as annots;
import 'package:path/path.dart' as path;
import 'package:source_gen/source_gen.dart';

class OpenapiGenerator extends GeneratorForAnnotation<annots.Openapi> {
  final genericReader = GenericReader();

  @override
  FutureOr<String> generateForAnnotatedElement(
      Element element, ConstantReader annotation, BuildStep buildStep) async {
    try {
      if (element is! ClassElement) {
        final friendlyName = element.displayName;
        throw InvalidGenerationSourceError(
          'Generator cannot target `$friendlyName`.',
          todo: 'Remove the [Openapi] annotation from `$friendlyName`.',
        );
      }
      genericReader
        ..addDecoder<annots.Generator>(
            (constantReader) => constantReader.enumValue<annots.Generator>())
        ..addDecoder<annots.DioDateLibrary>((constantReader) =>
            constantReader.enumValue<annots.DioDateLibrary>())
        ..addDecoder<annots.SerializationFormat>((constantReader) =>
            constantReader.enumValue<annots.SerializationFormat>());
      var separator = '?*?';
      var command = 'generate';

      command = appendInputFileCommandArgs(annotation, command, separator);

      command = appendTemplateDirCommandArgs(annotation, command, separator);

      var generatorName = genericReader
          .getEnum<annots.Generator>(annotation.peek('generatorName'));
      var generator = getGeneratorNameFromEnum(generatorName);
      command = '$command$separator-g$separator$generator';

      var outputDirectory =
          _readFieldValueAsString(annotation, 'outputDirectory', '');
      if (outputDirectory.isNotEmpty) {
        var alwaysRun = _readFieldValueAsBool(annotation, 'alwaysRun', false);
        var filePath = path.join(outputDirectory, 'lib/api.dart');
        if (!alwaysRun && await File(filePath).exists()) {
          print(
              'OpenapiGenerator :: Codegen skipped because alwaysRun is set to [$alwaysRun] and $filePath already exists');
          return '';
        }
        command = '$command$separator-o$separator${outputDirectory}';
      }

      command = appendTypeMappingCommandArgs(annotation, command, separator);

<<<<<<< HEAD
    command = appendReservedWordsMappingCommandArgs(annotation, command, separator);

    command =
        appendAdditionalPropertiesCommandArgs(annotation, command, separator);
=======
      command =
          appendAdditionalPropertiesCommandArgs(annotation, command, separator);
>>>>>>> e29c2c55

      command =
          appendSkipValidateSpecCommandArgs(annotation, command, separator);

      print('OpenapiGenerator :: [${command.replaceAll(separator, ' ')}]');

      var binPath = (await Isolate.resolvePackageUri(
              Uri.parse('package:openapi_generator_cli/openapi-generator.jar')))
          .toFilePath(windows: Platform.isWindows);

      // Include java environment variables in command
      var JAVA_OPTS = Platform.environment['JAVA_OPTS'] ?? '';

      var arguments = [
        '-jar',
        "${"${binPath}"}",
        ...command.split(separator).toList(),
      ];
      if (JAVA_OPTS.isNotEmpty) {
        arguments.insert(0, JAVA_OPTS);
      }

      var spaced = '|                                                     |';
      var horiborder = '------------------------------------------------------';
      print(
          '$horiborder\n$spaced\n|             Openapi generator for dart              |\n$spaced\n$spaced\n$horiborder');
      print('Executing command [${command.replaceAll(separator, ' ')}]');

      var exitCode = 0;
      var pr = await Process.run('java', arguments);

      print(pr.stderr);
      print(
          'OpenapiGenerator :: Codegen ${pr.exitCode != 0 ? 'Failed' : 'completed successfully'}');
      exitCode = pr.exitCode;

      if (!_readFieldValueAsBool(annotation, 'fetchDependencies')) {
        print(
            'OpenapiGenerator :: Skipping install step because you said so...');
        return '';
      }

      if (exitCode == 0) {
        var installOutput = await Process.run('flutter', ['pub', 'get'],
            runInShell: Platform.isWindows,
            workingDirectory: '$outputDirectory');

        print(installOutput.stderr);
        print(
            'OpenapiGenerator :: Install exited with code ${installOutput.exitCode}');
        exitCode = installOutput.exitCode;
      }

      if (!_readFieldValueAsBool(annotation, 'runSourceGenOnOutput')) {
        print(
            'OpenapiGenerator :: Skipping source gen step because you said so...');
        return '';
      }

      if (exitCode == 0) {
        //run buildrunner to generate files
        switch (generatorName) {
          case annots.Generator.DART:
          case annots.Generator.DART2_API:
            print(
                'OpenapiGenerator :: skipping source gen because generator does not need it ::');
            break;
          case annots.Generator.DART_DIO:
          case annots.Generator.DART_JAGUAR:
            var runnerOutput = await runSourceGen(outputDirectory);
            print(
                'OpenapiGenerator :: build runner exited with code ${runnerOutput.exitCode} ::');
            break;
        }
      }
    } catch (e) {
      print('Error generating spec ${e}');
      rethrow;
    }
    return '';
  }

  Future<ProcessResult> runSourceGen(String outputDirectory) async {
    print('OpenapiGenerator :: running source code generations ::');
    var c = 'pub run build_runner build --delete-conflicting-outputs';
    var runnerOutput = await Process.run('flutter', c.split(' ').toList(),
        runInShell: Platform.isWindows, workingDirectory: '$outputDirectory');
    print(runnerOutput.stderr);
    return runnerOutput;
  }

  String appendAdditionalPropertiesCommandArgs(
      ConstantReader annotation, String command, String separator) {
    var additionalProperties = '';
    annotation
        .read('additionalProperties')
        .revive()
        .namedArguments
        .entries
        .forEach((entry) => {
              additionalProperties =
                  '$additionalProperties${additionalProperties.isEmpty ? '' : ','}${entry.key}=${entry.value.toStringValue()}'
            });

    if (additionalProperties != null && additionalProperties.isNotEmpty) {
      command =
          '$command$separator--additional-properties=${additionalProperties}';
    }
    return command;
  }

  String appendTypeMappingCommandArgs(
      ConstantReader annotation, String command, String separator) {
    var typeMappingsMap = _readFieldValueAsMap(annotation, 'typeMappings', {});
    if (typeMappingsMap.isNotEmpty) {
      command =
          '$command$separator--type-mappings=${getMapAsString(typeMappingsMap)}';
    }
    return command;
  }

  String appendReservedWordsMappingCommandArgs(
      ConstantReader annotation, String command, String separator) {
    var reservedWordsMappingsMap = _readFieldValueAsMap(annotation, 'reservedWordsMappings', {});
    if (reservedWordsMappingsMap.isNotEmpty) {
      command =
      '$command$separator--reserved-words-mappings=${getMapAsString(reservedWordsMappingsMap)}';
    }
    return command;
  }


  String getGeneratorNameFromEnum(annots.Generator generator) {
    var genName = 'dart';
    switch (generator) {
      case annots.Generator.DART:
        break;
      case annots.Generator.DART_DIO:
        genName = 'dart-dio';
        break;
      case annots.Generator.DART2_API:
        genName = 'dart2-api';
        break;
      case annots.Generator.DART_JAGUAR:
        genName = 'dart-jaguar';
        break;
      default:
        throw InvalidGenerationSourceError(
          'Generator name must be any of dart, dart2-api, dart-dio, dart-jaguar.',
        );
    }
    return genName;
  }

  String appendTemplateDirCommandArgs(
      ConstantReader annotation, String command, String separator) {
    var templateDir =
        _readFieldValueAsString(annotation, 'templateDirectory', '');
    if (templateDir.isNotEmpty) {
      command = '$command$separator-t$separator${templateDir}';
    }
    return command;
  }

  String appendInputFileCommandArgs(
      ConstantReader annotation, String command, String separator) {
    var inputFile = _readFieldValueAsString(annotation, 'inputSpecFile', '');
    if (inputFile.isNotEmpty) {
      command = '$command$separator-i$separator${inputFile}';
    }
    return command;
  }

  String appendSkipValidateSpecCommandArgs(
      ConstantReader annotation, String command, String separator) {
    var skipSpecValidation =
        _readFieldValueAsBool(annotation, 'skipSpecValidation', false);
    if (skipSpecValidation) {
      command = '$command$separator--skip-validate-spec';
    }
    return command;
  }

  String getMapAsString(Map<dynamic, dynamic> data) {
    return data.entries.map((entry) => '${entry.key.toStringValue()}=${entry.value.toStringValue()}').join(',');
  }

  String _readFieldValueAsString(ConstantReader annotation, String fieldName,
      [String defaultValue]) {
    var reader = annotation.read(fieldName);

    return reader.isNull ? defaultValue : reader.stringValue ?? defaultValue;
  }

  Map _readFieldValueAsMap(ConstantReader annotation, String fieldName,
      [Map defaultValue]) {
    var reader = annotation.read(fieldName);

    return reader.isNull ? defaultValue : reader.mapValue ?? defaultValue;
  }

  bool _readFieldValueAsBool(ConstantReader annotation, String fieldName,
      [bool defaultValue]) {
    var reader = annotation.read(fieldName);

    return reader.isNull ? defaultValue : reader.boolValue ?? defaultValue;
  }
}<|MERGE_RESOLUTION|>--- conflicted
+++ resolved
@@ -60,16 +60,11 @@
 
       command = appendTypeMappingCommandArgs(annotation, command, separator);
 
-<<<<<<< HEAD
-    command = appendReservedWordsMappingCommandArgs(annotation, command, separator);
-
-    command =
-        appendAdditionalPropertiesCommandArgs(annotation, command, separator);
-=======
+      command = appendReservedWordsMappingCommandArgs(annotation, command, separator);
+
       command =
           appendAdditionalPropertiesCommandArgs(annotation, command, separator);
->>>>>>> e29c2c55
-
+      
       command =
           appendSkipValidateSpecCommandArgs(annotation, command, separator);
 
