import 'dart:mirrors';

import 'package:analyzer/dart/element/type.dart';
import 'package:source_gen/source_gen.dart' show ConstantReader, TypeChecker;

/// Extension adding the type methods to `ConstantReader`.
extension TypeMethods on ConstantReader {
  /// Returns `true` if `this` represents a constant expression
  /// with type `dynamic`.
  bool get isDynamic => objectValue.type?.isDynamic ?? false;

  /// Returns `true` is `this` represents a constant expression with
  /// type exactly `Iterable`.
  ///
  /// Note: Returns `false` if the static type represents `List` or `Set`.
  bool get isIterable => objectValue.type?.isDartCoreIterable ?? false;

  /// Returns `true` if the static type represents a
  /// `List`, `Set`, `Map`, or `Iterable`.
  bool get isCollection => isList || isSet || isMap || isIterable;

  /// Returns `true` if the static type *and* the static type argument
  /// represent a `List`, `Set`, `Map`, or `Iterable`
  bool get isRecursiveCollection {
    if (isNotCollection) return false;
    final typeArg = dartTypeArgs[0];
    if (typeArg.isDartCoreIterable ||
        typeArg.isDartCoreList ||
        typeArg.isDartCoreSet ||
        typeArg.isDartCoreMap) {
      return true;
    } else {
      return false;
    }
  }

  /// Returns `true` if the static type does not represent
  /// `List`, `Set`, `Map`, or `Iterable`.
  bool get isNotCollection => !isList && !isSet && !isMap && !isIterable;

  /// Returns the static type of `this`.
  DartType? get dartType => objectValue.type;

  /// Returns a `List` of type arguments or the empty list.
  List<DartType> get dartTypeArgs => <DartType>[];

  /// Reads a instance of a Dart enumeration.
  ///
  /// Throws [ErrorOf] if a constant cannot be read.
  T enumValue<T>() {
    if (T == dynamic) {
      throw Exception(
          'Method getEnum does not work with type: dynamic. A type argument "T" in getEnum<T> that represents a Dart enum.');
    }

    final classMirror = reflectClass(T);
    if (!classMirror.isEnum) {
      throw Exception(
          'Could not read constant via enumValue<$T>(). $T is not a Dart enum.');
    }

    if (!instanceOf(TypeChecker.fromRuntime(T))) {
      throw Exception('Not an instance of $T.');
    }

    // Access enum field 'values'.
    final values = classMirror.getField(const Symbol('values')).reflectee;
    // Get enum field 'index'.
    final enumIndex = objectValue.getField('index')!.toIntValue();

    return values[enumIndex];
  }
<<<<<<< HEAD
}
=======
}

extension ReadProperty on ConstantReader {
  T readPropertyOrDefault<T>(String name, T defaultValue) {
    final v = peek(name);
    if (v == null) {
      return defaultValue;
    }

    if (isA(v, InputSpec)) {
      final revived = v.revive();

      if (isA(v, RemoteSpec)) {
        final map = revived.namedArguments;
        final delegate = map['headerDelegate'];
        final mapped = <String, dynamic>{
          'path': convertToPropertyValue(map['path']!),
        };
        if (delegate?.isNull ?? true) {
          return RemoteSpec.fromMap(mapped) as T;
        } else {
          final delegateReader = ConstantReader(delegate);
          if (isA(delegateReader, AWSRemoteSpecHeaderDelegate)) {
            mapped['headerDelegate'] = AWSRemoteSpecHeaderDelegate.fromMap(
              delegateReader.revive().namedArguments.map(
                    (key, value) => MapEntry(
                      key,
                      convertToPropertyValue(value),
                    ),
                  ),
            );
          }
          return RemoteSpec.fromMap(mapped) as T;
        }
      } else {
        final map = revived.namedArguments.map(
          (key, value) => MapEntry(
            key,
            convertToPropertyValue(value),
          ),
        );
        return InputSpec.fromMap(map) as T;
      }
    }

    if (isA(v, AdditionalProperties)) {
      final map = v.revive().namedArguments.map(
            (key, value) => MapEntry(
              key,
              convertToPropertyValue(value),
            ),
          );
      if (isA(v, DioProperties)) {
        return DioProperties.fromMap(map) as T;
      } else if (isA(v, DioAltProperties)) {
        return DioAltProperties.fromMap(map) as T;
      } else {
        return AdditionalProperties.fromMap(map) as T;
      }
    }

    if (isA(v, InlineSchemaOptions)) {
      return InlineSchemaOptions.fromMap(
        v.revive().namedArguments.map(
              (key, value) => MapEntry(
                key,
                convertToPropertyValue(value),
              ),
            ),
      ) as T;
    }

    if (isA(v, Map<String, String>)) {
      return v.mapValue.map((key, value) => MapEntry(
          convertToPropertyValue(key!) as String,
          convertToPropertyValue(value!) as String)) as T;
    } else if (isA(v, bool)) {
      return v.boolValue as T;
    } else if (isA(v, double)) {
      return v.doubleValue as T;
    } else if (isA(v, int)) {
      return v.intValue as T;
    } else if (isA(v, String)) {
      return v.stringValue as T;
    } else if (isA(v, Set)) {
      return v.setValue.map(convertToPropertyValue) as T;
    } else if (isA(v, List)) {
      return v.listValue.map(convertToPropertyValue) as T;
    } else if (isA(v, Enum)) {
      return v.enumValue();
    } else {
      return defaultValue;
    }
  }
}

bool isA(ConstantReader? v, Type t) =>
    v?.instanceOf(TypeChecker.fromRuntime(t)) ?? false;
>>>>>>> 74c79e88
<|MERGE_RESOLUTION|>--- conflicted
+++ resolved
@@ -70,105 +70,4 @@
 
     return values[enumIndex];
   }
-<<<<<<< HEAD
-}
-=======
-}
-
-extension ReadProperty on ConstantReader {
-  T readPropertyOrDefault<T>(String name, T defaultValue) {
-    final v = peek(name);
-    if (v == null) {
-      return defaultValue;
-    }
-
-    if (isA(v, InputSpec)) {
-      final revived = v.revive();
-
-      if (isA(v, RemoteSpec)) {
-        final map = revived.namedArguments;
-        final delegate = map['headerDelegate'];
-        final mapped = <String, dynamic>{
-          'path': convertToPropertyValue(map['path']!),
-        };
-        if (delegate?.isNull ?? true) {
-          return RemoteSpec.fromMap(mapped) as T;
-        } else {
-          final delegateReader = ConstantReader(delegate);
-          if (isA(delegateReader, AWSRemoteSpecHeaderDelegate)) {
-            mapped['headerDelegate'] = AWSRemoteSpecHeaderDelegate.fromMap(
-              delegateReader.revive().namedArguments.map(
-                    (key, value) => MapEntry(
-                      key,
-                      convertToPropertyValue(value),
-                    ),
-                  ),
-            );
-          }
-          return RemoteSpec.fromMap(mapped) as T;
-        }
-      } else {
-        final map = revived.namedArguments.map(
-          (key, value) => MapEntry(
-            key,
-            convertToPropertyValue(value),
-          ),
-        );
-        return InputSpec.fromMap(map) as T;
-      }
-    }
-
-    if (isA(v, AdditionalProperties)) {
-      final map = v.revive().namedArguments.map(
-            (key, value) => MapEntry(
-              key,
-              convertToPropertyValue(value),
-            ),
-          );
-      if (isA(v, DioProperties)) {
-        return DioProperties.fromMap(map) as T;
-      } else if (isA(v, DioAltProperties)) {
-        return DioAltProperties.fromMap(map) as T;
-      } else {
-        return AdditionalProperties.fromMap(map) as T;
-      }
-    }
-
-    if (isA(v, InlineSchemaOptions)) {
-      return InlineSchemaOptions.fromMap(
-        v.revive().namedArguments.map(
-              (key, value) => MapEntry(
-                key,
-                convertToPropertyValue(value),
-              ),
-            ),
-      ) as T;
-    }
-
-    if (isA(v, Map<String, String>)) {
-      return v.mapValue.map((key, value) => MapEntry(
-          convertToPropertyValue(key!) as String,
-          convertToPropertyValue(value!) as String)) as T;
-    } else if (isA(v, bool)) {
-      return v.boolValue as T;
-    } else if (isA(v, double)) {
-      return v.doubleValue as T;
-    } else if (isA(v, int)) {
-      return v.intValue as T;
-    } else if (isA(v, String)) {
-      return v.stringValue as T;
-    } else if (isA(v, Set)) {
-      return v.setValue.map(convertToPropertyValue) as T;
-    } else if (isA(v, List)) {
-      return v.listValue.map(convertToPropertyValue) as T;
-    } else if (isA(v, Enum)) {
-      return v.enumValue();
-    } else {
-      return defaultValue;
-    }
-  }
-}
-
-bool isA(ConstantReader? v, Type t) =>
-    v?.instanceOf(TypeChecker.fromRuntime(t)) ?? false;
->>>>>>> 74c79e88
+}